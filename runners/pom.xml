--- conflicted
+++ resolved
@@ -35,13 +35,10 @@
   <modules>
     <module>core-construction-java</module>
     <module>core-java</module>
-<<<<<<< HEAD
-    <module>map-reduce</module>
-=======
     <module>java-fn-execution</module>
     <module>local-artifact-service-java</module>
     <module>reference</module>
->>>>>>> 269bf894
+    <module>map-reduce</module>
     <module>direct-java</module>
     <module>flink</module>
     <module>google-cloud-dataflow-java</module>
